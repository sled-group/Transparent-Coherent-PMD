--- conflicted
+++ resolved
@@ -7,10 +7,7 @@
 from spacy.lang.en import English
 import torch
 from tqdm import tqdm
-<<<<<<< HEAD
 import shelve
-=======
->>>>>>> cb99d7fc
 from transformers import PreTrainedModel, Blip2ForConditionalGeneration, InstructBlipForConditionalGeneration, Kosmos2ForConditionalGeneration, LlavaForConditionalGeneration, LlavaNextForConditionalGeneration
 from transformers.processing_utils import ProcessorMixin
 from typing import Optional, Callable
@@ -410,88 +407,4 @@
     shifted_input_ids.masked_fill_(shifted_input_ids == -100, pad_token_id)
 
     return shifted_input_ids
-
-<<<<<<< HEAD
-def clean_up_captions(captions: list[str],
-                    model_type: type,
-                    processor: ProcessorMixin):
-    """
-    Remove unwanted tokens at the beginning of captions, used in run_captioning.
-
-    :param captions: List of captions generated
-    :model_type: Type of model used to generate captions
-    :param  processor: VLM processor from `transformers`, including post processing methods
-    """
-
-    if (model_type == LlavaForConditionalGeneration):
-        return [caption.split("ASSISTANT: ")[1].strip() for caption in captions]
-    elif (model_type == LlavaNextForConditionalGeneration):
-        return [caption.split("[/INST] ")[1].strip() for caption in captions]
-    elif (model_type == Kosmos2ForConditionalGeneration):
-        return [processor.post_process_generation(caption)[0] for caption in captions]
-    elif (model_type == Blip2ForConditionalGeneration):
-        return [caption.strip() for caption in captions]
-    else:
-        return captions
-
-
-def run_captioning(vlm: PreTrainedModel,
-                processor: ProcessorMixin,
-                frames: list[Image.Image],
-                batch_size: int=1,
-                cache_path: Optional[str]=None) -> list[str]:
-    """
-    Get captions of given frames in batches with a given VLM and its processor.
-
-    :param vlm: VLM for conditional generation from `transformers`.
-    :param processor: VLM processor from `transformers`, including tokenizer and image processor.
-    :param frames: List of images to caption.
-    :param batch_size: Batch size for running inference.
-    :param cache_path: Path to a file for caching captions without the file extension, ex: "/Path/to/file". In this path, there will be file.dir, file.dat, file.bak files for caching.  
-    :return: List of captions corresponding to each given frame.
-    """
-
-    prompt_template = COMPLETION_PROMPT_TEMPLATES[type(vlm)]
-    captions = []
-    if cache_path is not None:
-        # Load cached captions if there are any
-        if os.path.exists(cache_path + '.dir'):
-            with shelve.open(cache_path) as cache_file:
-                try:
-                    captions = cache_file["captions"]
-                except:
-                    pass
-
-    last_save = len(captions)
-    with torch.no_grad():
-        # Start at len(captions) so we don't produce any captions that were already cached (resuming logic)
-        for i in tqdm(range(len(captions), len(frames), batch_size), desc=f"running cpationing with ({str(vlm.device)})"):
-            # Prepare the batch
-            batch_frames = frames[i:i+batch_size]
-            batch_prompts = [prompt_template for i in range(batch_size)]
-
-            # Run through VLM to get captions
-            inputs = processor(text=batch_prompts, images=batch_frames, padding=True, return_tensors="pt")
-            inputs = inputs.to(vlm.device)
-
-            outputs = vlm.generate(**inputs, max_new_tokens=100)
-            outputs = processor.batch_decode(outputs, skip_special_tokens=True)
-            outputs = clean_up_captions(outputs, type(vlm), processor)
-            captions.append(outputs)
-
-            # Cache captions if needed
-            if cache_path is not None and (i - last_save + 1) >= CACHE_FREQUENCY:
-                with shelve.open(cache_path) as cache_file:
-                    cache_file["captions"] = captions
-                    cache_file.sync()
-                last_save = i + 1
-
-    # Last cache
-    if cache_path is not None:
-        with shelve.open(cache_path) as cache_file:
-            cache_file["captions"] = captions
-            cache_file.sync()
-
-    return captions
-=======
->>>>>>> cb99d7fc
+  