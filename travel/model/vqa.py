--- conflicted
+++ resolved
@@ -469,7 +469,6 @@
     shifted_input_ids.masked_fill_(shifted_input_ids == -100, pad_token_id)
 
     return shifted_input_ids
-<<<<<<< HEAD
 
 
 def run_vqa_with_visual_filter(vlm_processor, vlm, batch_examples, batch_frames, prompts_a, new_questions, question_idx, batch_size, visual_filter=None, nlp=None, visual_filter_mode=None, frame_cache_dir=None):
@@ -523,7 +522,4 @@
         new_answers_logits_filtered = run_vqa(vlm, vlm_processor, prompts_a, batch_frames_filtered, batch_size=batch_size)
         new_answers_logits = visual_filter.combine_logits(new_answers_logits, new_answers_logits_filtered)
 
-    return new_answers_logits
-=======
-  
->>>>>>> 7730b855
+    return new_answers_logits