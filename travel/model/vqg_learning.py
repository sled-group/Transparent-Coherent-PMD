--- conflicted
+++ resolved
@@ -122,20 +122,13 @@
                 logits = torch.load(cache_path)
 
         # Process frames using visual attention filter
-<<<<<<< HEAD
-
-        if self.visual_filter is not None:
+        if self.visual_filter is not None and logits.shape[0] < len(frames):
             if self.visual_filter_type == VisualFilterTypes.Contrastive_Region:
                 original_frames = frames
                 frames = self.visual_filter(self.nlp, frames, questions)
             else:
                 frames, questions = self.visual_filter(self.nlp, frames, questions)
-=======
-        if self.visual_filter is not None and logits.shape[0] < len(frames):
-            frames, questions = self.visual_filter(self.nlp, frames, questions)
-        
         del logits # Intermediate results of detection aren't saved, so this is just a temporary hack just to check if we really need to run detection again
->>>>>>> dd04ca49
 
         prompt_template = VQG2VQA_PROMPT_TEMPLATES[type(self.vlm)]
         prompts = [prompt_template.format(question=question) for question in questions]
