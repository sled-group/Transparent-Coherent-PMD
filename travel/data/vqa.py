from dataclasses import dataclass, field, asdict
from enum import Enum
import os
from PIL import Image
import torch
from transformers import Blip2ForConditionalGeneration, InstructBlipForConditionalGeneration, Kosmos2ForConditionalGeneration, LlavaForConditionalGeneration, LlavaNextForConditionalGeneration
from typing import Optional, Union
import uuid

from travel.data.mistake_detection import MistakeDetectionTasks

COMPLETION_PROMPT_TEMPLATES = {
    Blip2ForConditionalGeneration: "A photo of",
    InstructBlipForConditionalGeneration: "A photo of",
    Kosmos2ForConditionalGeneration: "<grounding> A photo of",
    LlavaForConditionalGeneration: 'USER: <image>\nWhat is happening in this photo? ASSISTANT: This is a photo of',
    LlavaNextForConditionalGeneration: '[INST] <image>\nWhat is shown in this image? [/INST] This is a photo of',
}

<<<<<<< HEAD
SUCCESSVQA_PROMPT_TEMPLATES = {
    Blip2ForConditionalGeneration: 'Question: The current goal is "{step}". Has the person successfully finished doing this? Answer:',
    InstructBlipForConditionalGeneration: 'Question: The current goal is "{step}". Has the person successfully finished doing this? Answer:',
    Kosmos2ForConditionalGeneration: '<grounding> Q: The current goal is "{step}". Has the person successfully finished doing this? A: ',
    LlavaForConditionalGeneration: 'USER: <image>\nThe current goal is "{step}". Has the person successfully finished doing this? ASSISTANT: ',
    LlavaNextForConditionalGeneration: '[INST] <image>\nThe current goal is "{step}". Has the person successfully finished doing this? [/INST]',
    'GPT': 'The current goal is "{step}". Has the person successfully finished doing this? (Yes/No)',
}
=======
SUCCESSVQA_QUESTION_TEMPLATE = 'The current goal is "{step}". Has the person successfully finished doing this?'
>>>>>>> cb99d7fc

VQA_PROMPT_TEMPLATES = {
    Blip2ForConditionalGeneration: "Question: {question} Answer:",
    InstructBlipForConditionalGeneration: "Question: {question} Answer: ",
    Kosmos2ForConditionalGeneration: "<grounding> Question: {question} Answer: ",
    LlavaForConditionalGeneration: "USER: <image>\n{question} ASSISTANT: ",
    LlavaNextForConditionalGeneration: "[INST] <image>\n{question} [/INST]",
}

CAPTION_VQA_PROMPT_TEMPLATES = {
    LlavaForConditionalGeneration: "USER: <image>\nWhat is happening in this photo? ASSISTANT: {caption} USER: {question} ASSISTANT: ",
}

VQG2VQA2SUCCESSVQA_PROMPT_TEMPLATES = {
    LlavaForConditionalGeneration: "USER: <image>\n{question1} ASSISTANT: {answer1} USER: {question2} ASSISTANT: {answer2} USER: " + f"{SUCCESSVQA_QUESTION_TEMPLATE} ASSISTANT: "
}


class VQAResponse(int, Enum):
    No = 0
    Yes = 1

def get_vqa_response_token_ids(tokenizer):
    responses = {response: tokenizer(response.name, add_special_tokens=False)['input_ids'][0] for response in VQAResponse}
    for token_id in responses.values():
        assert type(token_id) == int, "Getting response tokens for members of VQAResponse failed."
    return responses

@dataclass
class VQAOutputs:
    """Dataclass to hold all VLM outputs from visual question answering (VQA)."""
    task_name: MistakeDetectionTasks
    example_id: str
    procedure_id: int
    frame: Union[Image.Image, str]
    prompt: str
    expected_answer: VQAResponse
    response_token_ids: dict[VQAResponse, int]
    logits: Optional[torch.FloatTensor] # (vocab size) 
    question: Optional[str] = None
    target_object_counts: Optional[dict[str, int]] = None
    answer_probs: dict[VQAResponse, float] = field(default_factory=dict)
    predicted_answer: VQAResponse = VQAResponse["No"]

    def __post_init__(self):
        """Processes logits output from VLM into answer probabilities and final answer."""
        if len(self.answer_probs) == 0:
            for response_type in VQAResponse:
                assert response_type in self.response_token_ids, f"VLM token ID for {response_type} not provided in VQAOutputs.answer_token_ids."

            this_probs = torch.stack([self.logits[self.response_token_ids[response_type]] for response_type in VQAResponse], dim=0)
            this_probs = torch.softmax(this_probs, dim=0)
            
            self.predicted_answer = VQAResponse(torch.argmax(this_probs, dim=0).numpy())
            
            this_probs = this_probs.numpy()
            self.answer_probs = {response_type: this_probs[response_type.value] for response_type in VQAResponse}

    def to_dict(self, image_base_path: Optional[str]=None):
        """Helper method to create a JSON-serializable version of the class instance (excluding some information)."""
        return_dict = {
            k: v for k, v in asdict(self).items() if k not in ["frame", "response_token_ids", "logits"]
        }
        for response in return_dict['answer_probs']:
            return_dict['answer_probs'][response] = float(round(return_dict['answer_probs'][response], 3))
        
        # Cache frame for this example if it's not already cached somewhere
        if image_base_path is not None and type(self.frame) != str:
            self.cache_frame(image_base_path)
        return_dict["frame"] = self.frame

        return return_dict
        
    def cache_frame(self, image_base_path: str):
        assert type(self.frame) != str, "Can only cache PIL images!"

        if not os.path.exists(os.path.join(image_base_path, "frames")):
            os.makedirs(os.path.join(image_base_path, "frames"))

        # Since each VQAOutputs does not have a unique example ID, generate a unique UUID for it
        frame_uuid = str(uuid.uuid4())
        frame_path = os.path.join(image_base_path, "frames", f"frame_{self.example_id.replace('/', '-')}_{frame_uuid}.jpg")
        self.frame.save(frame_path)

        self.frame = frame_path

    def uncache_frame(self):
        assert type(self.frame) == str and self.frame.endswith(".jpg"), "Can only uncache string .jpg filenames!"
        self.frame = Image.open(self.frame)<|MERGE_RESOLUTION|>--- conflicted
+++ resolved
@@ -17,18 +17,7 @@
     LlavaNextForConditionalGeneration: '[INST] <image>\nWhat is shown in this image? [/INST] This is a photo of',
 }
 
-<<<<<<< HEAD
-SUCCESSVQA_PROMPT_TEMPLATES = {
-    Blip2ForConditionalGeneration: 'Question: The current goal is "{step}". Has the person successfully finished doing this? Answer:',
-    InstructBlipForConditionalGeneration: 'Question: The current goal is "{step}". Has the person successfully finished doing this? Answer:',
-    Kosmos2ForConditionalGeneration: '<grounding> Q: The current goal is "{step}". Has the person successfully finished doing this? A: ',
-    LlavaForConditionalGeneration: 'USER: <image>\nThe current goal is "{step}". Has the person successfully finished doing this? ASSISTANT: ',
-    LlavaNextForConditionalGeneration: '[INST] <image>\nThe current goal is "{step}". Has the person successfully finished doing this? [/INST]',
-    'GPT': 'The current goal is "{step}". Has the person successfully finished doing this? (Yes/No)',
-}
-=======
 SUCCESSVQA_QUESTION_TEMPLATE = 'The current goal is "{step}". Has the person successfully finished doing this?'
->>>>>>> cb99d7fc
 
 VQA_PROMPT_TEMPLATES = {
     Blip2ForConditionalGeneration: "Question: {question} Answer:",
