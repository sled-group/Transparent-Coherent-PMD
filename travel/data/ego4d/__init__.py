--- conflicted
+++ resolved
@@ -502,7 +502,7 @@
         type_name_col_name_map = data["type_name_col_name_map"]
         return cls(misalignsrl, type_name_col_name_map)
     
-    def get_misaligned_samples(self, clip):
+    def get_misaligned_samples(self, clip, random_seed):
         print(f"=======MisalignSRL samples =========")
         print(f"current clip narration: {clip['narration_text']} (video_uid: {clip['video_uid']}, narration_timestamp_sec: {clip['narration_timestamp_sec']})")
         
@@ -515,7 +515,7 @@
             print(f"NO MISALIGNSRL SAMPLE ANNOTATED") # there are about (50554) / 155369 = 0.3253802239 narration clips in fho_main couldn't annotate misalignsrl (e.g., some narrations doesn't have ARG1. "#C C paints on the floor with her right hand")
             return mistake_example_meta_dict
         else:
-            row = rows.sample(1)
+            row = rows.sample(1, random_state=random_seed)
             
         for misalignsrl_type in self.type_name_col_name_map:
             if row[misalignsrl_type].iloc[0] == -1: # only about 150 / 47443 = 0.003161688763 samples doesn't have misaligned V or ARG1. just skip
@@ -534,11 +534,7 @@
         
 
     # TODO: make sure examples are only retrieved from the same split...
-<<<<<<< HEAD
-    def DEP_get_misaligned_samples(self, clip):
-=======
-    def get_misaligned_samples(self, clip, random_seed: Optional[int] = None):
->>>>>>> 8f8aad6c
+    def DEP_get_misaligned_samples(self, clip, random_seed):
         '''
         clip: (obj?). Corresponds to one action clip in fho_main.json. The distinguishing information of this clip is `video_uid` and `narration_timestamp_sec`.
         
@@ -683,15 +679,7 @@
             # If parallelizing, only count the narrated actions for this worker
             self.num_narrated_actions = len(split_list_into_partitions(list(range(self.num_narrated_actions)), n_workers)[worker_index])
         
-<<<<<<< HEAD
-        def _extract_video_id(data: tuple[str, dict[str, Any]]) -> str:
-            return data[1]['video_uid']
-
-        
-        full_video_list = [
-=======
         self.video_info = [
->>>>>>> 8f8aad6c
                 (
                     video_index, 
                     os.path.join(video_dir_path, video_uid + ".mp4"),
@@ -717,33 +705,6 @@
                         "video_metadata": video_dict[video_uid]["video_metadata"],
                     },
                 )
-<<<<<<< HEAD
-                for video_uid in split_data["videos"]
-            ]
-        
-        init_video_list = None
-        if valid_video_uid_list != None:
-            # given a variable `valid_video_uid_list`, filter out the videos not in the list. The initial motivation was that when generating the misalignsrl samples, the index files of misalignmentsrl(EgoClip) and fho_main(this project) are only partially overlapped            
-            init_video_list = []
-            for video_tuple in full_video_list:
-                if video_tuple[1]["video_uid"] in valid_video_uid_list:
-                    init_video_list.append(video_tuple)
-        else:
-            init_video_list = full_video_list
-            
-        super().__init__(
-            init_video_list,
-            NarratedActionClipSampler(random_clip),
-            video_sampler=partial(ResumableParallelSequentialSampler, 
-                                  completed_elements=already_processed_videos,
-                                  element_id_fn=_extract_video_id,
-                                  n_workers=n_workers,
-                                  worker_index=worker_index),
-            transform=_transform,
-            decode_audio=False,
-        )
-
-=======
                 for video_index, video_uid in enumerate(split_data["videos"])
             ]
         
@@ -779,7 +740,6 @@
 
             video_cap.release()
     
->>>>>>> 8f8aad6c
     def __len__(self) -> int:
         return self.num_narrated_actions    
     
@@ -941,9 +901,8 @@
             # Generate extra negative examples by finding video clips with the same verb but not noun and vice-versa
             if mismatch_augmentation:
                 # NOTE: this doesn't do anything yet because nothing is ever returned in `mismatch_examples`
-<<<<<<< HEAD
                 try: 
-                    mismatch_examples = self.mismatch_sampler.get_misaligned_samples(clip=clip)
+                    mismatch_examples = self.mismatch_sampler.get_misaligned_samples(clip=clip, random_seed=RANDOM_SEED * procedure_id)
                     # pprint(clip.keys())
                     # print("==========")
                     # pprint(f"{clip['narration_text']=}\n{mismatch_examples=}")
@@ -963,13 +922,6 @@
                             EGO4D_MISMATCH_GROUPS_PATH,
                             MISALIGNSRL_PATH
                         )
-=======
-                mismatch_examples = self.mismatch_sampler.get_misaligned_samples(clip=clip, random_seed=RANDOM_SEED * procedure_id) # Ensure random seed is consistently set in parallel settings by using global random seed and procedure ID (which is unique for each video clip)
-                pprint(clip.keys())
-                print("==========")
-                pprint(mismatch_examples)
-
->>>>>>> 8f8aad6c
             if debug_n_examples_per_class is not None and self.n_examples + len(example_cache_buffer) >= 2 * debug_n_examples_per_class:
                 break
 
