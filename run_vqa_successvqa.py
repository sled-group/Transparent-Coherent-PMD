--- conflicted
+++ resolved
@@ -144,35 +144,24 @@
         for output_index, frame, prompt, answer in outputs_by_id[example.example_id]:
             this_vqa_outputs.append(
                 [VQAOutputs(
-<<<<<<< HEAD
                     task_name=example.task_name,
                     example_id=example.example_id,
                     procedure_id=step_id,
                     frame=frame,
                     prompt=prompt,
-                    expected_answer=expected_answer,
+                    expected_answer=answer,
                     response_token_ids=response_token_ids,
-                    logits=logits[output_index],
-=======
-                    example.task_name,
-                    example.example_id,
-                    step_id,
-                    frame,
-                    prompt,
-                    answer,
-                    response_token_ids,
-                    original_logits[output_index] - logits[output_index],        
+                    logits=original_logits[output_index] - logits[output_index],        
             ) if VisualFilterTypes(args.visual_filter_mode) == VisualFilterTypes.Contrastive_Region else
                 VQAOutputs(
-                    example.task_name,
-                    example.example_id,
-                    step_id,
-                    frame,
-                    prompt,
-                    answer,
-                    response_token_ids,
-                    logits[output_index],        
->>>>>>> 0c988996
+                    task_name=example.task_name,
+                    example_id=example.example_id,
+                    procedure_id=step_id,
+                    frame=frame,
+                    prompt=prompt,
+                    expected_answer=answer,
+                    response_token_ids=response_token_ids,
+                    logits=logits[output_index],        
                 )]
             )
             
